<html>

<head>
    <title>Printer Tool</title>
    <meta charset="utf-8">
    <meta name="viewport" content="width=device-width, initial-scale=1">
    <meta name="color-scheme" content="light dark">
    <link href="https://cdn.jsdelivr.net/npm/bootstrap@5.1.3/dist/css/bootstrap.min.css" rel="stylesheet"
        integrity="sha384-1BmE4kWBq78iYhFldvKuhfTAU6auU8tT94WrHftjDbrCEXSU1oBoqyl2QvZ6jIW3" crossorigin="anonymous">
    <link href="https://cdn.jsdelivr.net/npm/bootstrap-dark-5@1.1.3/dist/css/bootstrap-dark-plugin.min.css"
        rel="stylesheet">
    <meta name="theme-color" content="#111111" media="(prefers-color-scheme: light)">
    <meta name="theme-color" content="#eeeeee" media="(prefers-color-scheme: dark)">
</head>
<body>
    <a href="https://github.com/cellivar/webzlp" class="github-corner" aria-label="View source on GitHub"><svg width="80" height="80" viewBox="0 0 250 250" style="fill:#151513; color:#fff; position: absolute; top: 0; border: 0; right: 0;" aria-hidden="true"><path d="M0,0 L115,115 L130,115 L142,142 L250,250 L250,0 Z"></path><path d="M128.3,109.0 C113.8,99.7 119.0,89.6 119.0,89.6 C122.0,82.7 120.5,78.6 120.5,78.6 C119.2,72.0 123.4,76.3 123.4,76.3 C127.3,80.9 125.5,87.3 125.5,87.3 C122.9,97.6 130.6,101.9 134.4,103.2" fill="currentColor" style="transform-origin: 130px 106px;" class="octo-arm"></path><path d="M115.0,115.0 C114.9,115.1 118.7,116.5 119.8,115.4 L133.7,101.6 C136.9,99.2 139.9,98.4 142.2,98.6 C133.8,88.0 127.5,74.4 143.8,58.0 C148.5,53.4 154.0,51.2 159.7,51.0 C160.3,49.4 163.2,43.6 171.4,40.1 C171.4,40.1 176.1,42.5 178.8,56.2 C183.1,58.6 187.2,61.8 190.9,65.4 C194.5,69.0 197.7,73.2 200.1,77.6 C213.8,80.2 216.3,84.9 216.3,84.9 C212.7,93.1 206.9,96.0 205.4,96.6 C205.1,102.4 203.0,107.8 198.3,112.5 C181.9,128.9 168.3,122.5 157.7,114.1 C157.9,116.9 156.7,120.9 152.7,124.9 L141.0,136.5 C139.8,137.7 141.6,141.9 141.8,141.8 Z" fill="currentColor" class="octo-body"></path></svg></a><style>.github-corner:hover .octo-arm{animation:octocat-wave 560ms ease-in-out}@keyframes octocat-wave{0%,100%{transform:rotate(0)}20%,60%{transform:rotate(-25deg)}40%,80%{transform:rotate(10deg)}}@media (max-width:500px){.github-corner:hover .octo-arm{animation:none}.github-corner .octo-arm{animation:octocat-wave 560ms ease-in-out}}</style>
    <script type="importmap">
        {
          "imports": {
            "webzlp": "../src/index.ts",
            "web-device-mux": "https://cellivar.github.io/WebDeviceMux/src/index.ts"
          }
        }
    </script>
    <script type="module" src="./ts-browser.js"></script>
    <script type="text/javascript" id="emergency_shenanigans_reboot_script">

        window.addEventListener('DOMContentLoaded', async () => {
            // Just in case our shenanigans explode, provide an easier way to clear state.
            document.getElementById('emergencyRefreshBtn').addEventListener('click', () => {
                navigator.serviceWorker.getRegistration('../demo-sw.js')
                    .then(r => r.unregister())
                    .finally(result => window.location.reload());
            });
        });

    </script>
    <script type="text/typescript" id="just_shenanigans_to_make_the_page_work">

        // Since we got this far it's safe to hide the loading indicator.
        document.getElementById('loadingIndicator').classList.add('d-none');

        // This bit detects if the browser supports WebUSB, displaying a warning if not.
        if (navigator.usb === undefined) {
            document.getElementById('browserNoWebUsb').classList.remove('d-none');
        }

        // Display a warning if the OS is windows, which needs some configuration.
        if (navigator.appVersion.indexOf('Win') != -1) {
            document.getElementById('windowsDriverWarning').classList.remove('d-none');
        }

        // Display a warning if the OS is linux, which may need some configuration.
        if (navigator.appVersion.indexOf('Linux') != -1) {
            document.getElementById('linuxDriverWarning').classList.remove('d-none');
        }

        // ChromeOS works out of the box!

        // WebUSB requires HTTPS, show an error if the page wasn't loaded securely.
        if (location.protocol !== 'https:') {
            document.getElementById('urlNotSecure').classList.remove('d-none');
        }

    </script>

    <!-- Here's some actual demo code. Note that it is typescript, not javascript. -->
    <script type="text/typescript" id="cool_demo_code_to_show_off_the_lib">
        // First import the lib!
        // This is our lib in this repo here
        import * as WebLabel from 'webzlp';
        // This is a utility lib we'll be using that makes it easier to use devices.
        import * as WebDevices from 'web-device-mux';

        // For this demo we're going to make use of the USB printer manager
        // so it can take care of concerns like the USB connect and disconnect events.

        const printerMgr = new WebDevices.UsbDeviceManager<WebLabel.LabelPrinter>(
            window.navigator.usb,
            WebLabel.LabelPrinter.fromUSBDevice,
            {
              // Enable debugging, so the dev console can fill up with interesting messages!
              debug: true,
              requestOptions: {
                // Limit the USB devices we try to connect to.
                filters: [
                  {
                    vendorId: 0x0A5F // Zebra
                  }
                ]
              }
            }
        )

        // We'll wire up some basic event listeners to the printer manager.
        // First, a button to prompt a user to add a printer.
        const addPrinterBtn = document.getElementById('addprinter')!;
        addPrinterBtn.addEventListener('click', async () => printerMgr.promptForNewDevice());

        // Next a button to manually refresh all printers, just in case.
        const refreshPrinterBtn = document.getElementById('refreshPrinters')!;
        refreshPrinterBtn.addEventListener('click', async () => printerMgr.forceReconnect());

        // Next we wire up some events on the UsbDeviceManager itself.
        printerMgr.addEventListener('connectedDevice', ({ detail }) => {
            const printer = detail.device;
            console.log('New printer is a', printer.printerModel.model);
            const config = printer.printerOptions;
            console.log('Printer darkness is', config.darknessPercent, 'percent');
            console.log('Printer speed is', WebLabel.PrintSpeed[config.speed.printSpeed]);
            console.log(
                'Label is',
                config.labelWidthInches,
                'in wide and',
                config.labelHeightInches,
                'in tall, with a gap of',
                config.labelGapInches,
                'in.');
            console.log('Printer media handling is', WebLabel.LabelMediaGapDetectionMode[config.labelGapDetectMode]);
        });

        // There's also an event that will tell you when a printer disconnects.
        printerMgr.addEventListener('disconnectedDevice', ({ detail }) => {
            const printer = detail.device;
            console.log('Lost printer', printer.printerModel.model, 'serial', printer.printerOptions.serialNumber);
        });

        // When the browser first loaded the page any previously connected printers would have caused
        // a connection event. Our listener wasn't listening yet so missed it.
        // It's good practice to force a reconnect once your event handlers are ready.
        // We're going to skip this for now though, because we want it to happen after the app is ready.
        //await printerMgr.reconnectAllPrinters();

        // And that's all there is to setup! The page can now talk to printers.
        // If you're using a chromebook this should just work. If you're on Windows
        // you might need to do some driver setup, see the repo README for more details.

        // The rest of this demo is an example of a basic label generator app.

        // First we create an interface to describe our settings form.
        interface ConfigModalForm extends HTMLCollection {
            modalCancel         : HTMLButtonElement
            modalDarkness       : HTMLSelectElement
            modalLabelHeight    : HTMLInputElement
            modalLabelOffsetLeft: HTMLInputElement
            modalLabelOffsetTop : HTMLInputElement
            modalLabelWidth     : HTMLInputElement
            modalMediaType      : HTMLSelectElement
            modalSpeed          : HTMLSelectElement
            modalSubmit         : HTMLButtonElement
            modalWithAutosense  : HTMLInputElement
        }

        // The app's logic is wrapped in a class just for ease of reading.
        class BasicLabelDesignerApp {
            constructor(
                private manager: WebDevices.UsbDeviceManager<WebLabel.LabelPrinter>,
                private btnContainer: HTMLElement,
                private labelForm: HTMLElement,
                private labelFormInstructions: HTMLElement,
                private configModal: HTMLElement
            ) {
                // Based on the containers, map the various listeners.
                this.configModalHandle = new bootstrap.Modal(this.configModal);
                this.configModal
                    .querySelector('form')!
                    .addEventListener('submit', this.updatePrinterConfig.bind(this));
                this.labelForm.addEventListener('blur', this.renderTextForm.bind(this));
                this.labelForm.addEventListener('keyup', this.renderTextForm.bind(this));

                // Add a second set of event listeners for printer connect and disconnect to redraw
                // the printer list when it changes.
                this.manager.addEventListener('connectedDevice', () => {
                    this.activePrinterIndex = -1;
                    this.redrawPrinterButtons();
                });
                this.manager.addEventListener('disconnectedDevice', () => {
                    this.activePrinterIndex = -1;
                    this.redrawPrinterButtons();
                });

                // Here's a nice font with a great set of emoji that work well for monochrome printing.
                // The text font is fairly basic though, so we would like to use only the emoji out
                // of this font and use a basic sans-serif font for regular text.
                // https://fonts.google.com/noto/specimen/Noto+Emoji
                const emojiFontName = 'noto-emoji';

                // We can accomplish this with the unicodeRange property of our FontFace. We just
                // need to list EVERY SINGLE EMOJI UNICODE RANGE to make it work. Fortunately someone
                // has done this already: https://github.com/fraction/emoji-unicode-range
                const emojiUnicodeRange = 'U+00A9,U+00AE,U+203C,U+2049,U+2122,U+2139,U+2194-2199,U+21A9-21AA,U+231A-231B,U+2328,U+23CF,U+23E9-23F3,U+23F8-23FA,U+24C2,U+25AA-25AB,U+25B6,U+25C0,U+25FB-25FE,U+2600-2604,U+260E,U+2611,U+2614-2615,U+2618,U+261D,U+2620,U+2622-2623,U+2626,U+262A,U+262E-262F,U+2638-263A,U+2640,U+2642,U+2648-2653,U+265F-2660,U+2663,U+2665-2666,U+2668,U+267B,U+267E-267F,U+2692-2697,U+2699,U+269B-269C,U+26A0-26A1,U+26AA-26AB,U+26B0-26B1,U+26BD-26BE,U+26C4-26C5,U+26C8,U+26CE,U+26CF,U+26D1,U+26D3-26D4,U+26E9-26EA,U+26F0-26F5,U+26F7-26FA,U+26FD,U+2702,U+2705,U+2708-2709,U+270A-270B,U+270C-270D,U+270F,U+2712,U+2714,U+2716,U+271D,U+2721,U+2728,U+2733-2734,U+2744,U+2747,U+274C,U+274E,U+2753-2755,U+2757,U+2763-2764,U+2795-2797,U+27A1,U+27B0,U+27BF,U+2934-2935,U+2B05-2B07,U+2B1B-2B1C,U+2B50,U+2B55,U+3030,U+303D,U+3297,U+3299,U+1F004,U+1F0CF,U+1F170-1F171,U+1F17E,U+1F17F,U+1F18E,U+1F191-1F19A,U+1F1E6-1F1FF,U+1F201-1F202,U+1F21A,U+1F22F,U+1F232-1F23A,U+1F250-1F251,U+1F300-1F320,U+1F321,U+1F324-1F32C,U+1F32D-1F32F,U+1F330-1F335,U+1F336,U+1F337-1F37C,U+1F37D,U+1F37E-1F37F,U+1F380-1F393,U+1F396-1F397,U+1F399-1F39B,U+1F39E-1F39F,U+1F3A0-1F3C4,U+1F3C5,U+1F3C6-1F3CA,U+1F3CB-1F3CE,U+1F3CF-1F3D3,U+1F3D4-1F3DF,U+1F3E0-1F3F0,U+1F3F3-1F3F5,U+1F3F7,U+1F3F8-1F3FF,U+1F400-1F43E,U+1F43F,U+1F440,U+1F441,U+1F442-1F4F7,U+1F4F8,U+1F4F9-1F4FC,U+1F4FD,U+1F4FF,U+1F500-1F53D,U+1F549-1F54A,U+1F54B-1F54E,U+1F550-1F567,U+1F56F-1F570,U+1F573-1F579,U+1F57A,U+1F587,U+1F58A-1F58D,U+1F590,U+1F595-1F596,U+1F5A4,U+1F5A5,U+1F5A8,U+1F5B1-1F5B2,U+1F5BC,U+1F5C2-1F5C4,U+1F5D1-1F5D3,U+1F5DC-1F5DE,U+1F5E1,U+1F5E3,U+1F5E8,U+1F5EF,U+1F5F3,U+1F5FA,U+1F5FB-1F5FF,U+1F600,U+1F601-1F610,U+1F611,U+1F612-1F614,U+1F615,U+1F616,U+1F617,U+1F618,U+1F619,U+1F61A,U+1F61B,U+1F61C-1F61E,U+1F61F,U+1F620-1F625,U+1F626-1F627,U+1F628-1F62B,U+1F62C,U+1F62D,U+1F62E-1F62F,U+1F630-1F633,U+1F634,U+1F635-1F640,U+1F641-1F642,U+1F643-1F644,U+1F645-1F64F,U+1F680-1F6C5,U+1F6CB-1F6CF,U+1F6D0,U+1F6D1-1F6D2,U+1F6D5,U+1F6E0-1F6E5,U+1F6E9,U+1F6EB-1F6EC,U+1F6F0,U+1F6F3,U+1F6F4-1F6F6,U+1F6F7-1F6F8,U+1F6F9,U+1F6FA,U+1F7E0-1F7EB,U+1F90D-1F90F,U+1F910-1F918,U+1F919-1F91E,U+1F91F,U+1F920-1F927,U+1F928-1F92F,U+1F930,U+1F931-1F932,U+1F933-1F93A,U+1F93C-1F93E,U+1F93F,U+1F940-1F945,U+1F947-1F94B,U+1F94C,U+1F94D-1F94F,U+1F950-1F95E,U+1F95F-1F96B,U+1F96C-1F970,U+1F971,U+1F973-1F976,U+1F97A,U+1F97B,U+1F97C-1F97F,U+1F980-1F984,U+1F985-1F991,U+1F992-1F997,U+1F998-1F9A2,U+1F9A5-1F9AA,U+1F9AE-1F9AF,U+1F9B0-1F9B9,U+1F9BA-1F9BF,U+1F9C0,U+1F9C1-1F9C2,U+1F9C3-1F9CA,U+1F9CD-1F9CF,U+1F9D0-1F9E6,U+1F9E7-1F9FF,U+1FA70-1FA73,U+1FA78-1FA7A,U+1FA80-1FA82,U+1FA90-1FA95,U+231A-231B,U+23E9-23EC,U+23F0,U+23F3,U+25FD-25FE,U+2614-2615,U+2648-2653,U+267F,U+2693,U+26A1,U+26AA-26AB,U+26BD-26BE,U+26C4-26C5,U+26CE,U+26D4,U+26EA,U+26F2-26F3,U+26F5,U+26FA,U+26FD,U+2705,U+270A-270B,U+2728,U+274C,U+274E,U+2753-2755,U+2757,U+2795-2797,U+27B0,U+27BF,U+2B1B-2B1C,U+2B50,U+2B55,U+1F004,U+1F0CF,U+1F18E,U+1F191-1F19A,U+1F1E6-1F1FF,U+1F201,U+1F21A,U+1F22F,U+1F232-1F236,U+1F238-1F23A,U+1F250-1F251,U+1F300-1F320,U+1F32D-1F32F,U+1F330-1F335,U+1F337-1F37C,U+1F37E-1F37F,U+1F380-1F393,U+1F3A0-1F3C4,U+1F3C5,U+1F3C6-1F3CA,U+1F3CF-1F3D3,U+1F3E0-1F3F0,U+1F3F4,U+1F3F8-1F3FF,U+1F400-1F43E,U+1F440,U+1F442-1F4F7,U+1F4F8,U+1F4F9-1F4FC,U+1F4FF,U+1F500-1F53D,U+1F54B-1F54E,U+1F550-1F567,U+1F57A,U+1F595-1F596,U+1F5A4,U+1F5FB-1F5FF,U+1F600,U+1F601-1F610,U+1F611,U+1F612-1F614,U+1F615,U+1F616,U+1F617,U+1F618,U+1F619,U+1F61A,U+1F61B,U+1F61C-1F61E,U+1F61F,U+1F620-1F625,U+1F626-1F627,U+1F628-1F62B,U+1F62C,U+1F62D,U+1F62E-1F62F,U+1F630-1F633,U+1F634,U+1F635-1F640,U+1F641-1F642,U+1F643-1F644,U+1F645-1F64F,U+1F680-1F6C5,U+1F6CC,U+1F6D0,U+1F6D1-1F6D2,U+1F6D5,U+1F6EB-1F6EC,U+1F6F4-1F6F6,U+1F6F7-1F6F8,U+1F6F9,U+1F6FA,U+1F7E0-1F7EB,U+1F90D-1F90F,U+1F910-1F918,U+1F919-1F91E,U+1F91F,U+1F920-1F927,U+1F928-1F92F,U+1F930,U+1F931-1F932,U+1F933-1F93A,U+1F93C-1F93E,U+1F93F,U+1F940-1F945,U+1F947-1F94B,U+1F94C,U+1F94D-1F94F,U+1F950-1F95E,U+1F95F-1F96B,U+1F96C-1F970,U+1F971,U+1F973-1F976,U+1F97A,U+1F97B,U+1F97C-1F97F,U+1F980-1F984,U+1F985-1F991,U+1F992-1F997,U+1F998-1F9A2,U+1F9A5-1F9AA,U+1F9AE-1F9AF,U+1F9B0-1F9B9,U+1F9BA-1F9BF,U+1F9C0,U+1F9C1-1F9C2,U+1F9C3-1F9CA,U+1F9CD-1F9CF,U+1F9D0-1F9E6,U+1F9E7-1F9FF,U+1FA70-1FA73,U+1FA78-1FA7A,U+1FA80-1FA82,U+1FA90-1FA95,U+1F3FB-1F3FF,U+261D,U+26F9,U+270A-270B,U+270C-270D,U+1F385,U+1F3C2-1F3C4,U+1F3C7,U+1F3CA,U+1F3CB-1F3CC,U+1F442-1F443,U+1F446-1F450,U+1F466-1F478,U+1F47C,U+1F481-1F483,U+1F485-1F487,U+1F48F,U+1F491,U+1F4AA,U+1F574-1F575,U+1F57A,U+1F590,U+1F595-1F596,U+1F645-1F647,U+1F64B-1F64F,U+1F6A3,U+1F6B4-1F6B6,U+1F6C0,U+1F6CC,U+1F90F,U+1F918,U+1F919-1F91E,U+1F91F,U+1F926,U+1F930,U+1F931-1F932,U+1F933-1F939,U+1F93C-1F93E,U+1F9B5-1F9B6,U+1F9B8-1F9B9,U+1F9BB,U+1F9CD-1F9CF,U+1F9D1-1F9DD,U+0023,U+002A,U+0030-0039,U+200D,U+20E3,U+FE0F,U+1F1E6-1F1FF,U+1F3FB-1F3FF,U+1F9B0-1F9B3,U+E0020-E007F,U+00A9,U+00AE,U+203C,U+2049,U+2122,U+2139,U+2194-2199,U+21A9-21AA,U+231A-231B,U+2328,U+2388,U+23CF,U+23E9-23F3,U+23F8-23FA,U+24C2,U+25AA-25AB,U+25B6,U+25C0,U+25FB-25FE,U+2600-2605,U+2607-2612,U+2614-2615,U+2616-2617,U+2618,U+2619,U+261A-266F,U+2670-2671,U+2672-267D,U+267E-267F,U+2680-2685,U+2690-2691,U+2692-269C,U+269D,U+269E-269F,U+26A0-26A1,U+26A2-26B1,U+26B2,U+26B3-26BC,U+26BD-26BF,U+26C0-26C3,U+26C4-26CD,U+26CE,U+26CF-26E1,U+26E2,U+26E3,U+26E4-26E7,U+26E8-26FF,U+2700,U+2701-2704,U+2705,U+2708-2709,U+270A-270B,U+270C-2712,U+2714,U+2716,U+271D,U+2721,U+2728,U+2733-2734,U+2744,U+2747,U+274C,U+274E,U+2753-2755,U+2757,U+2763-2767,U+2795-2797,U+27A1,U+27B0,U+27BF,U+2934-2935,U+2B05-2B07,U+2B1B-2B1C,U+2B50,U+2B55,U+3030,U+303D,U+3297,U+3299,U+1F000-1F02B,U+1F02C-1F02F,U+1F030-1F093,U+1F094-1F09F,U+1F0A0-1F0AE,U+1F0AF-1F0B0,U+1F0B1-1F0BE,U+1F0BF,U+1F0C0,U+1F0C1-1F0CF,U+1F0D0,U+1F0D1-1F0DF,U+1F0E0-1F0F5,U+1F0F6-1F0FF,U+1F10D-1F10F,U+1F12F,U+1F16C,U+1F16D-1F16F,U+1F170-1F171,U+1F17E,U+1F17F,U+1F18E,U+1F191-1F19A,U+1F1AD-1F1E5,U+1F201-1F202,U+1F203-1F20F,U+1F21A,U+1F22F,U+1F232-1F23A,U+1F23C-1F23F,U+1F249-1F24F,U+1F250-1F251,U+1F252-1F25F,U+1F260-1F265,U+1F266-1F2FF,U+1F300-1F320,U+1F321-1F32C,U+1F32D-1F32F,U+1F330-1F335,U+1F336,U+1F337-1F37C,U+1F37D,U+1F37E-1F37F,U+1F380-1F393,U+1F394-1F39F,U+1F3A0-1F3C4,U+1F3C5,U+1F3C6-1F3CA,U+1F3CB-1F3CE,U+1F3CF-1F3D3,U+1F3D4-1F3DF,U+1F3E0-1F3F0,U+1F3F1-1F3F7,U+1F3F8-1F3FA,U+1F400-1F43E,U+1F43F,U+1F440,U+1F441,U+1F442-1F4F7,U+1F4F8,U+1F4F9-1F4FC,U+1F4FD-1F4FE,U+1F4FF,U+1F500-1F53D,U+1F546-1F54A,U+1F54B-1F54F,U+1F550-1F567,U+1F568-1F579,U+1F57A,U+1F57B-1F5A3,U+1F5A4,U+1F5A5-1F5FA,U+1F5FB-1F5FF,U+1F600,U+1F601-1F610,U+1F611,U+1F612-1F614,U+1F615,U+1F616,U+1F617,U+1F618,U+1F619,U+1F61A,U+1F61B,U+1F61C-1F61E,U+1F61F,U+1F620-1F625,U+1F626-1F627,U+1F628-1F62B,U+1F62C,U+1F62D,U+1F62E-1F62F,U+1F630-1F633,U+1F634,U+1F635-1F640,U+1F641-1F642,U+1F643-1F644,U+1F645-1F64F,U+1F680-1F6C5,U+1F6C6-1F6CF,U+1F6D0,U+1F6D1-1F6D2,U+1F6D3-1F6D4,U+1F6D5,U+1F6D6-1F6DF,U+1F6E0-1F6EC,U+1F6ED-1F6EF,U+1F6F0-1F6F3,U+1F6F4-1F6F6,U+1F6F7-1F6F8,U+1F6F9,U+1F6FA,U+1F6FB-1F6FF,U+1F774-1F77F,U+1F7D5-1F7D8,U+1F7D9-1F7DF,U+1F7E0-1F7EB,U+1F7EC-1F7FF,U+1F80C-1F80F,U+1F848-1F84F,U+1F85A-1F85F,U+1F888-1F88F,U+1F8AE-1F8FF,U+1F90C,U+1F90D-1F90F,U+1F910-1F918,U+1F919-1F91E,U+1F91F,U+1F920-1F927,U+1F928-1F92F,U+1F930,U+1F931-1F932,U+1F933-1F93A,U+1F93C-1F93E,U+1F93F,U+1F940-1F945,U+1F947-1F94B,U+1F94C,U+1F94D-1F94F,U+1F950-1F95E,U+1F95F-1F96B,U+1F96C-1F970,U+1F971,U+1F972,U+1F973-1F976,U+1F977-1F979,U+1F97A,U+1F97B,U+1F97C-1F97F,U+1F980-1F984,U+1F985-1F991,U+1F992-1F997,U+1F998-1F9A2,U+1F9A3-1F9A4,U+1F9A5-1F9AA,U+1F9AB-1F9AD,U+1F9AE-1F9AF,U+1F9B0-1F9B9,U+1F9BA-1F9BF,U+1F9C0,U+1F9C1-1F9C2,U+1F9C3-1F9CA,U+1F9CB-1F9CC,U+1F9CD-1F9CF,U+1F9D0-1F9E6,U+1F9E7-1F9FF,U+1FA00-1FA53,U+1FA54-1FA5F,U+1FA60-1FA6D,U+1FA6E-1FA6F,U+1FA70-1FA73,U+1FA74-1FA77,U+1FA78-1FA7A,U+1FA7B-1FA7F,U+1FA80-1FA82,U+1FA83-1FA8F,U+1FA90-1FA95,U+1FA96-1FFFD';

                // And then we can use that range with our font when we load it.
                const emojiOnlyFont = new FontFace(emojiFontName, 'url(fonts/NotoEmoji-Regular.ttf)', {
                  unicodeRange: emojiUnicodeRange,
                });
                emojiOnlyFont.load().then(() => {
                    document.fonts.add(emojiOnlyFont);
                });
                // We then set our fallback font as part of the font family we use in the canvas.
                // This order matters, latter fonts will use the unicodeRange to override earlier fonts.
                this.fontName = `Sans-serif, ${emojiFontName}`
            }

            // Some storage fields and utility properties
            private fontName: string;
            private configModalHandle: bootstrap.Modal;

            get printers(): readonly WebLabel.LabelPrinter[] {
                return this.manager.devices;
            }

            // Track which printer is currently selected for operations
            private _activePrinter = 0;
            get activePrinter(): WebLabel.LabelPrinter | undefined {
                return this._activePrinter < 0 || this._activePrinter > this.printers.length
                    ? undefined
                    : this.printers[this._activePrinter];
            }
            set activePrinterIndex(printerIdx: number) {
                this._activePrinter = printerIdx;
                this.redrawTextCanvas();
            }

            /** Initialize the app */
            public async init() {
                this.redrawPrinterButtons();
                this.redrawTextCanvas();
            }

            /** Display the configuration for a printer. */
            public showConfigModal(printer: WebLabel.LabelPrinter, printerIdx: number) {
                if (printer == undefined) {
                    return;
                }
                const config = printer.printerOptions;

                // Translate the available speeds to options to be selected
                const speedSelect = this.configModal.querySelector('#modalSpeed')! as HTMLSelectElement;
                speedSelect.innerHTML = '';
                const speedTable = printer.printerModel.speedTable as ReadonlyMap<WebLabel.PrintSpeed, number>;
                for (const [key] of speedTable) {
                    // Skip utility values, so long as there's more than the defaults.
                    // Mobile printers *only* support auto, for example.
                    if ((speedTable.size > 3)
                        && (key === WebLabel.PrintSpeed.ipsAuto
                            || key === WebLabel.PrintSpeed.ipsPrinterMax
                            || key === WebLabel.PrintSpeed.ipsPrinterMin
                    )) {
                        continue;
                    }
                    const opt = document.createElement('option');
                    opt.value = key.toString();
                    opt.innerHTML = WebLabel.PrintSpeed[key].substring(3).replaceAll('_', '.') + ' ips';
                    speedSelect.appendChild(opt);
                }
                speedSelect.value = config.speed.printSpeed.toString();

                const mediaSelect = this.configModal.querySelector('#modalMediaType')! as HTMLSelectElement;
                switch (config.labelGapDetectMode) {
                    case WebLabel.LabelMediaGapDetectionMode.continuous:
                        mediaSelect.value = "continuous";
                        break;
                    default:
                    case WebLabel.LabelMediaGapDetectionMode.webSensing:
                        mediaSelect.value = "gap";
                        break;
                    case WebLabel.LabelMediaGapDetectionMode.markSensing:
                        mediaSelect.value = "mark";
                        break;
                }

                (this.configModal.querySelector('#modalPrinterIndex') as HTMLInputElement)!.value            = config.serialNumber;
                (this.configModal.querySelector('#modalPrinterIndexText') as HTMLSelectElement)!.textContent = printerIdx.toString();
                (this.configModal.querySelector('#modalLabelWidth') as HTMLSelectElement)!.value             = config.labelWidthInches.toString();
                (this.configModal.querySelector('#modalLabelHeight') as HTMLSelectElement)!.value            = config.labelHeightInches.toString();
                (this.configModal.querySelector('#modalDarkness') as HTMLSelectElement)!.value               = config.darknessPercent.toString();
                (this.configModal.querySelector('#modalLabelOffsetLeft') as HTMLSelectElement)!.value        = config.labelPrintOriginOffsetDots.left.toString();
                (this.configModal.querySelector('#modalLabelOffsetTop') as HTMLSelectElement)!.value         = config.labelPrintOriginOffsetDots.top.toString();
                this.configModalHandle.show();
            }

            /** Erase and re-draw the list of printer buttons in the UI. */
            private redrawPrinterButtons() {
                this.btnContainer.innerHTML = '';
                this.printers.forEach((printer, idx) => this.drawPrinterButton(printer, idx));
            }

            /** Highlight only the currently selected printer. */
            private redrawPrinterButtonHighlights() {
                this.printers.forEach((printer, idx) => {
                    const highlight = this._activePrinter == idx ? "var(--bs-blue)" : "transparent";
                    const element = document.getElementById(`printer_${idx}`)!;
                    element.style.background = `linear-gradient(to right, ${highlight}, ${highlight}, grey, grey)`;
                });
            }

            /** Add a printer's button UI to the list of printers. */
            private drawPrinterButton(printer: WebLabel.LabelPrinter, idx: number) {
                const highlight = this._activePrinter == idx ? "var(--bs-blue)" : "transparent";

                // Generate a new label printer button for the given printer.
                const element = document.createElement("div");
                element.innerHTML = `
        <li id="printer_${idx}" data-printer-idx="${idx}"
        class="list-group-item d-flex flex-row justify-content-between sligh-items-start"
        style="background: linear-gradient(to right, ${highlight}, ${highlight}, grey, grey);">
        <div class="col-sm-8">
            <div class="col-sm-12">
                <span data-serial="${printer.printerOptions.serialNumber}">${printer.printerOptions.serialNumber}</span>
            </div>
            <div class="col-sm-12">
                <span>${printer.printerOptions.labelWidthInches}" x ${printer.printerOptions.labelHeightInches}"</span>
            </div>
        </div>
        <div class="d-flex flex-row justify-content-end">
            <div class="btn-group" role="group" aria-label="Printer button group">
                <button id="printto_${idx}" class="btn btn-success btn-lg" data-label-width="${printer.printerOptions.labelWidthInches}" data-label-height="${printer.printerOptions.labelHeightInches}" data-printer-idx="${idx}">🖨</button>
                    <button class="btn btn-success dropdown-toggle dropdown-toggle-split" data-bs-toggle="dropdown" aria-expanded="false">
                        <span class="visually-hidden">Settings</span>
                    </button>
                    <ul class="dropdown-menu">
                        <li><a id="printtest_${idx}" data-printer-idx="${idx}" class="dropdown-item" href="#">
                            Print test page
                        </a></li>
                        <li><a id="feedlabel_${idx}" data-printer-idx="${idx}" class="dropdown-item" href="#">
                            Feed blank label
                        </a></li>
                        <li><a id="configprinter_${idx}" data-printer-idx="${idx}" class="dropdown-item" href="#">
                            Set label config
                        </a></li>
                        <li><a id="printconfig_${idx}" data-printer-idx="${idx}" class="dropdown-item" href="#">
                            Print config on labels
                        </a></li>
                    </ul>
                </div>
            </div>
        </div>
        </li>`;
                // And slap it into the button container.
                this.btnContainer.appendChild(element);

                // Then wire up the button events so they work.
                document.getElementById(`printto_${idx}`)!
                    .addEventListener('click', async (e) => {
                        e.preventDefault();
                        const printerIdx = (e.currentTarget as HTMLAnchorElement).dataset.printerIdx as unknown as number;
                        const printer = this.printers[printerIdx];
                        const doc = this.addCanvasImageToLabelDoc(printer.getLabelDocument());
                        await printer.sendDocument(doc);
                    });
                document.getElementById(`printer_${idx}`)!
                    .addEventListener('click', async (e) => {
                        e.preventDefault();
                        const printerIdx = (e.currentTarget as HTMLAnchorElement).dataset.printerIdx as unknown as number;
                        if (this._activePrinter == printerIdx) {
                            // Don't refresh anything if we already have this printer selected..
                            return;
                        }
                        this.activePrinterIndex = printerIdx;
                        this.redrawPrinterButtonHighlights();
                        this.redrawTextCanvas();
                    });
                document.getElementById(`printtest_${idx}`)!
                    .addEventListener('click', async (e) => {
                        e.preventDefault();
                        const printerIdx = (e.currentTarget as HTMLAnchorElement).dataset.printerIdx as unknown as number;
                        const printer = this.printers[printerIdx];
                        const doc = WebLabel.ReadyToPrintDocuments.printTestLabelDocument(
                            printer.printerOptions.labelWidthDots);
                        await printer.sendDocument(doc);
                    });
                document.getElementById(`feedlabel_${idx}`)!
                    .addEventListener('click', async (e) => {
                        e.preventDefault();
                        const printerIdx = (e.currentTarget as HTMLAnchorElement).dataset.printerIdx as unknown as number;
                        const printer = this.printers[printerIdx];
                        const doc = WebLabel.ReadyToPrintDocuments.feedLabelDocument;
                        await printer.sendDocument(doc);
                    });
                document.getElementById(`printconfig_${idx}`)!
                    .addEventListener('click', async (e) => {
                        e.preventDefault();
                        const printerIdx = (e.currentTarget as HTMLAnchorElement).dataset.printerIdx as unknown as number;
                        const printer = this.printers[printerIdx];
                        const doc = WebLabel.ReadyToPrintDocuments.printConfigDocument;
                        await printer.sendDocument(doc);
                    });
                document.getElementById(`configprinter_${idx}`)!
                    .addEventListener('click', async (e) => {
                        e.preventDefault();
                        const printerIdx = (e.currentTarget as HTMLAnchorElement).dataset.printerIdx as unknown as number;
                        const printer = this.printers[printerIdx];
                        this.showConfigModal(printer, printerIdx);
                    });
            }

            /** Redraw the text canvas size according to the printer. */
            private redrawTextCanvas() {
                const printer = this.activePrinter;
                if (printer == undefined) {
                    this.labelForm.classList.add('d-none');
                    this.labelFormInstructions.classList.remove('d-none');
                    return;
                } else {
                    this.labelForm.classList.remove('d-none');
                    this.labelFormInstructions.classList.add('d-none');
                }

                // Resize the canvas to match the label size.
                const canvas = this.labelForm.querySelector("#labelCanvas") as HTMLCanvasElement;
                // Add a small margin as printer alignment is not exact.
                canvas.width = printer.printerOptions.labelWidthDots - 2;
                canvas.height = printer.printerOptions.labelHeightDots - 2;

                const textarea = this.labelForm.querySelector('#labelFormText') as HTMLTextAreaElement;
                textarea.value = "Enter your label text here!";
                this.renderTextForm();
            }

            /** Render the text form to the canvas */
            private renderTextForm() {
                const printer = this.activePrinter;
                if (printer == undefined) {
                    return;
                }

                const textarea = this.labelForm.querySelector('#labelFormText') as HTMLTextAreaElement;
                const fontsizer = this.labelForm.querySelector('#previewFontSize') as HTMLInputElement;
                const canvas = this.labelForm.querySelector("#labelCanvas") as HTMLCanvasElement;
                const pageContext = canvas.getContext('2d')!;
                pageContext.clearRect(0, 0, canvas.width, canvas.height);

                const fontSize = Math.trunc(parseFloat(fontsizer.value));

                // We'd like the preview image to be as close as possible to what the printer will
                // actually print. To do this we don't draw text to the page's canvas directly,
                // instead we draw to an offscreen canvas, render that canvas to a monochrome bitmap,
                // then render *that* back to the page's canvas. This is a more accurate picture of
                // what the label will end up looking like.

                // A more complex app could do this more gracefully!
                const offscreenContext = new OffscreenCanvas(canvas.width, canvas.height).getContext('2d')!;
                offscreenContext.font = `${fontSize}pt ${this.fontName}`;
                offscreenContext.fillStyle = "#000000";

                // fillText doesn't do newlines, do that manually
                textarea.value.split('\n').forEach((l, i) => {
                    offscreenContext.fillText(l, 5, (i * fontSize + 2) + fontSize);
                })

                // Now into the monochrome bitmap.
                const offscreenImg = offscreenContext.getImageData(0, 0, canvas.width, canvas.height);
                const monoImg = WebLabel.BitmapGRF.fromCanvasImageData(offscreenImg, { trimWhitespace: false });
                // And finally back onto the page.
                pageContext.putImageData(monoImg.toImageData(), 0, 0);
            }

            /** Render the canvas to a document for printing */
            private addCanvasImageToLabelDoc(builder: WebLabel.ILabelDocumentBuilder): WebLabel.IDocument {
                const canvas = this.labelForm.querySelector("#labelCanvas") as HTMLCanvasElement;
                const imgData = canvas.getContext('2d')!.getImageData(0, 0, canvas.width, canvas.height);

                // One of the benefits of this library is being able to render images to a canvas element
                // and sending that canvas directly to a label. This allows your webpage to generate complex
                // images and fonts (like emoji!) that EPL/ZPL can't support.
                return builder
                    .addImageFromImageData(imgData)
                    .addPrintCmd()
                    .finalize();
            }

            /** Send the contents of the config form as a config label to the printer. */
            private async updatePrinterConfig(e: SubmitEvent) {
                e.preventDefault();

                // Figure out the right printer
                const formElement = this.configModal.querySelector('form')!;
<<<<<<< HEAD
                const form = formElement.elements as HTMLFormControlsCollection;
                const printerIdx = parseInt((formElement.querySelector('#modalPrinterIndexText') as HTMLFormElement).innerText);
=======
                const form = formElement.elements as ConfigModalForm;
                const printerIdx = parseInt((formElement.querySelector('#modalPrinterIndexText') as HTMLInputElement)!.innerText);
>>>>>>> 0ad5c395
                const printer = this.printers[printerIdx];
                if (printer === undefined) {
                    return;
                }

                form.modalSubmit.setAttribute("disabled", "");
                form.modalCancel.setAttribute("disabled", "");

                // Pull the values out of the form.
                const darkness          = parseInt(form.modalDarkness.value) as WebLabel.DarknessPercent;
                const rawSpeed          = parseInt(form.modalSpeed.value) as WebLabel.PrintSpeed;
                const labelWidthInches  = parseFloat(form.modalLabelWidth.value);
                const labelHeightInches = parseFloat(form.modalLabelHeight.value);
                const autosense         = form.modalWithAutosense.checked;
                const offsetLeft        = parseInt(form.modalLabelOffsetLeft.value);
                const offsetTop =         parseInt(form.modalLabelOffsetTop.value);

                // Construct the config document with the values from the form
                const configDoc = printer.getConfigDocument();

                // Form mode should be set first for other elements to work right.
                switch (form.modalMediaType.value) {
                    case "continuous":
                        configDoc.setLabelMediaToContinuous(labelHeightInches);
                        break;
                    case "mark":
                        // TODO: Make a form for black line sensing.
                        configDoc.setLabelMediaToMarkSense(labelHeightInches, 16, 0);
                        break;
                    default:
                    case "gap":
                        // TODO: Make a form for label gap size.
                        configDoc.setLabelMediaToWebGapSense(labelHeightInches, 16);
                        break;
                }

                configDoc
                    .setPrintDirection()
                    .setLabelHomeOffsetDots(0, 0)
                    .setLabelPrintOriginOffsetCommand(offsetLeft, offsetTop)
                    .setPrintSpeed(rawSpeed)
                    .setDarknessConfig(darkness)
                    .setLabelDimensions(labelWidthInches, autosense ? undefined : labelHeightInches);
                const doc = autosense
                    ? configDoc.autosenseLabelLength()
                    : configDoc.finalize();
                // And send the whole shebang to the printer!
                await printer.sendDocument(doc);

                form.modalSubmit.removeAttribute("disabled");
                form.modalCancel.removeAttribute("disabled");
                this.activePrinterIndex = printerIdx;
                this.configModalHandle.hide();
            }
        }

        const btnContainer          = document.getElementById("printerlist")!;
        const labelForm             = document.getElementById("labelForm")!;
        const labelFormInstructions = document.getElementById("labelFormInstructions")!;
        const configModal           = document.getElementById("printerOptionModal")!;

        const app = new BasicLabelDesignerApp(printerMgr, btnContainer, labelForm, labelFormInstructions, configModal);
        await app.init();


        // Make the TypeScript type system happy by adding a property to the Window object.
        declare global {
            interface Window { printer_app: BasicLabelDesignerApp }
        }
        // Now we can access our printer in the dev console if we want to mess with it!
        window.printer_app = app;


        await printerMgr.forceReconnect();

        // We're done here. Bring in the dancing lobsters.
    </script>
    <row>
        <div class="container-fluid">
            <div class="col-md-9 offset-md-1" style="margin-top: 5px">
                <div class="alert alert-warning alert-dismissible d-none" role="alert" id="windowsDriverWarning">
                    <button type="button" class="btn-close" data-bs-dismiss="alert" aria-label="Close"></button>
                    <h4>Windows may need extra configuration</h4>
                    <p>It looks like your operating system is Windows. The <a href="https://web.dev/build-for-webusb/#windows">windows driver model conflicts with WebUSB</a> and might prevent this page from working with a printer.</p>
                    <p>To make this demo work you'll need to <a href="https://cellivar.github.io/WebZLP/docs/windows_driver">set up your driver correctly</a>. You'll see errors in the developer console if it isn't configured correctly.</p>
                </div>
                <div class="alert alert-warning alert-dismissible d-none" role="alert" id="linuxDriverWarning">
                    <button type="button" class="btn-close" data-bs-dismiss="alert" aria-label="Close"></button>
                    <h4>Linux may need extra configuration</h4>
                    <p>It looks like your operating system is Linux. The <a href="https://web.dev/build-for-webusb/#linux">linux default driver conflicts with WebUSB</a> and might prevent this page from working with a printer.</p>
                    <p>If a printer doesn't connect successfully you'll need to <a href="https://github.com/anthroarts/artshow-jockey/tree/73a794bcaa0f0a10625c94d4b2876eba5b638287/udev">set up udev rules</a> to load a different driver. You'll see errors in the developer console if it isn't configured correctly.</p>
                    <p>You may be able to find the correct USB IDs for your device by visiting either opening <pre>chrome://usb-internals</pre> in a new tab and clicking on the 'Devices' tab, or visiting the <a href="http://www.linux-usb.org/usb-ids.html">the USB ID Repository</a>.</p>
                </div>
                <div class="alert alert-warning d-none" role="alert" id="browserNoWebUsb">
                    <h4>Your browser doesn't support WebUSB</h4>
                    <p>This demo uses WebUSB to function and your browser doesn't seem to have that available.</p>
                </div>
                <div class="alert alert-warning d-none" role="alert" id="urlNotSecure">
                    <h4>WebUSB requires HTTPS</h4>
                    <p>It looks like this URL is not using HTTPS, and WebUSB <a href="https://developer.mozilla.org/en-US/docs/Web/API/WebUSB_API">only works in a secure context.</a> You'll need to load this page over HTTPS instead.</p>
                </div>
                <div class="alert alert-info" role="alert" id="loadingIndicator">
                    <h4>Loading....</h4>
                    <p>If you see this for a long time check the dev console for errors and try the <button id="emergencyRefreshBtn">emergency reset button.</button></p>
                </div>
            </div>
        </div>
    </row>
    <row>
        <div class="container-fluid">
            <div class="row" style="padding-top: 16px;">
                <div class="col-3">
                    <div class="d-grid gap-2 col-8 mx-auto mb-3">
                        <div class="row">
                            <div class="col-9">
                                <button class="btn btn-primary" id="addprinter">➕ Add Printer</button>
                            </div>
                            <div class="col-3">
                                <button class="btn btn-success" id="refreshPrinters">🔃</button>
                            </div>
                        </div>
                    </div>
                    <ol id="printerlist" class="list-group list-group-numbered">
                    </ol>
                </div>
                <div class="col-9">
                    <form id="labelForm" action="javascript:void(0);" class="d-none">
                        <h5>Preview</h5>
                        <canvas id="labelCanvas" width="584" height="160" style="border: 2px solid blue; background-color: white; margin-bottom: 10px;"></canvas>
                        <h5>Input</h5>
                        <label for="previewFontSize" class="form-label">Font Size</label>
                        <div class="input-group">
                            <input id="previewFontSize" type="number" class="form-control" placeholder="16"
                                aria-label="Font Size" value="16">
                        </div>
                        <textarea id="labelFormText" name="labelText" cols="40" rows="10" wrap="hard"
                            style="font-family: monospace; resize: both;"
                            placeholder="Enter your label text here!"></textarea>
                    </form>
                    <div id="labelFormInstructions">
                        <p>Connect a printer to your computer, then click Add Printer!</p>
                        <p>Once a printer is connected select it by clicking on it on the left.</p>
                    </div>
                </div>
            </div>
        </div>
    </row>
    <div id="printerOptionModal" class="modal" tabindex="-1">
        <div class="modal-dialog">
            <div class="modal-content">
                <form id="printerSettingsForm">
                    <div class="modal-header">
                        <h5 class="modal-title">Label Settings</h5>
                        <button type="button" class="btn-close" data-bs-dismiss="modal" aria-label="Close"></button>
                    </div>
                    <div class="modal-body">
                        <label for="modalPrinterIndex" class="form-label">Printer ID</label>
                        <div class="input-group mb-3">
                            <span id="modalPrinterIndexText" class="input-group-text">42Q424242424</span>
                            <input id="modalPrinterIndex" class="form-control" type="text" value="-1"
                                aria-label="Printer ID" aria-describedby="modalPrinterIndexText" disabled readonly>
                        </div>
                        <div class="mb-3">
                            <div class="row">
                                <div class="col">
                                    <label for="modalLabelWidth" class="form-label">Label Width</label>
                                    <div class="input-group mb-3">
                                        <input id="modalLabelWidth" type="text" class="form-control" placeholder="2.25"
                                            aria-label="Width" required pattern="\d+\.*\d*">
                                        <span id="modalLabelWidthText" class="input-group-text">in</span>
                                    </div>
                                </div>
                                <div class="col">
                                    <label for="modalLabelHeight" class="form-label">Label Height</label>
                                    <div class="input-group mb-3">
                                        <input id="modalLabelHeight" type="text" class="form-control" placeholder="2.25"
                                            aria-label="Height" required pattern="\d+\.*\d*">
                                        <span id="modalLabelHeightText" class="input-group-text">in</span>
                                    </div>
                                </div>
                                <div class="col">
                                    <div class="form-check form-switch">
                                        <input id="modalWithAutosense" type="checkbox" role="switch" class="form-check-input"
                                            aria-label="RunAutosense">
                                        <label for="modalWithAutosense" class="form-check-label">Perform autosense</label>
                                    </div>
                                </div>
                            </div>
                        </div>
                        <div class="mb-3">
                            <div class="row">
                                <div class="col row mb-3">
                                    <label for="modalDarkness" class="col-sm-5 col-form-label">Darkness</label>
                                    <div class="col-sm-7">
                                        <div class="input-group col-sm-7">
                                            <input type="number" min="1" max="99" id="modalDarkness" class="form-control" aria-label="Darkness"/>
                                            <span class="input-group-text">%</span>
                                        </div>
                                    </div>
                                </div>
                                <div class="col row mb-3">
                                    <label for="modalSpeed" class="col-sm-5 col-form-label">Speed</label>
                                    <div class="col-sm-7">
                                        <select id="modalSpeed" class="form-select" aria-label="Speed">
                                            <option value="3">1.5 ips</option>
                                            <option value="4">2 ips</option>
                                            <option value="5">2.5 ips</option>
                                            <option value="7">3.5 ips</option>
                                        </select>
                                    </div>
                                </div>
                            </div>
                        </div>
                        <div class="mb-3">
                            <div class="row">
                                <div class="col">
                                    <label for="modalLabelOffsetLeft" class="form-label">Left Offset</label>
                                    <div class="input-group mb-3">
                                        <input id="modalLabelOffsetLeft" type="text" class="form-control" placeholder="0"
                                            aria-label="Width" required pattern="-?\d+">
                                        <span class="input-group-text">dots</span>
                                    </div>
                                </div>
                                <div class="col">
                                    <label for="modalLabelOffsetTop" class="form-label">Top Offset</label>
                                    <div class="input-group mb-3">
                                        <input id="modalLabelOffsetTop" type="text" class="form-control" placeholder="0"
                                            aria-label="Height" required pattern="-?\d+">
                                        <span class="input-group-text">dots</span>
                                    </div>
                                </div>
                                <div class="col">
                                    <label for="modalMediaType" class="form-label">Media Type</label>
                                    <div class="mb-3">
                                        <select id="modalMediaType" class="form-select" aria-label="Media Type">
                                            <option value="continuous">Continuous</option>
                                            <option value="gap">Gap-sense</option>
                                            <option value="mark">Mark-sense</option>
                                        </select>
                                    </div>
                                </div>
                            </div>
                        </div>
                    </div>
                    <div class="modal-footer">
                        <button id="modalCancel" type="button" class="btn btn-secondary" data-bs-dismiss="modal">Cancel</button>
                        <input id="modalSubmit" type="submit" class="btn btn-primary" value="Save">
                    </div>
                </form>
            </div>
        </div>
    </div>
    <script src="https://cdn.jsdelivr.net/npm/@popperjs/core@2.10.2/dist/umd/popper.min.js"
        integrity="sha384-7+zCNj/IqJ95wo16oMtfsKbZ9ccEh31eOz1HGyDuCQ6wgnyJNSYdrPa03rtR1zdB"
        crossorigin="anonymous"></script>
    <script src="https://cdn.jsdelivr.net/npm/bootstrap@5.1.3/dist/js/bootstrap.min.js"
        integrity="sha384-QJHtvGhmr9XOIpI6YVutG+2QOK9T+ZnN4kzFN1RtK3zEFEIsxhlmWl5/YESvpZ13"
        crossorigin="anonymous"></script>
</body>

</html><|MERGE_RESOLUTION|>--- conflicted
+++ resolved
@@ -476,13 +476,8 @@
 
                 // Figure out the right printer
                 const formElement = this.configModal.querySelector('form')!;
-<<<<<<< HEAD
-                const form = formElement.elements as HTMLFormControlsCollection;
-                const printerIdx = parseInt((formElement.querySelector('#modalPrinterIndexText') as HTMLFormElement).innerText);
-=======
                 const form = formElement.elements as ConfigModalForm;
                 const printerIdx = parseInt((formElement.querySelector('#modalPrinterIndexText') as HTMLInputElement)!.innerText);
->>>>>>> 0ad5c395
                 const printer = this.printers[printerIdx];
                 if (printer === undefined) {
                     return;
