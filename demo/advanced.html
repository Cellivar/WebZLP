--- conflicted
+++ resolved
@@ -17,7 +17,8 @@
     <script type="importmap">
         {
           "imports": {
-            "webzlp": "../src/index.ts"
+            "webzlp": "../src/index.ts",
+            "web-device-mux": "https://cellivar.github.io/WebDeviceMux/src/index.ts"
           }
         }
     </script>
@@ -66,12 +67,15 @@
     <!-- Here's some actual demo code. Note that it is typescript, not javascript. -->
     <script type="text/typescript" id="cool_demo_code_to_show_off_the_lib">
         // First import the lib!
+        // This is our lib in this repo here
         import * as WebLabel from 'webzlp';
+
+        // This is a utility lib we'll be using that makes it easier to use devices.
+        import * as WebDevices from 'web-device-mux';
 
         // For this demo we're going to make use of the USB printer manager
         // so it can take care of concerns like the USB connect and disconnect events.
 
-<<<<<<< HEAD
         // We'll set a type alias so it's easier to read our code
         type PrinterManager = WebDevices.UsbDeviceManager<WebLabel.LabelPrinterUsb>;
         // Then we'll construct one to use
@@ -88,22 +92,6 @@
                   vendorId: 0x0A5F // Zebra
                 }
               ]
-=======
-        const printerMgr = new WebLabel.UsbDeviceManager<WebLabel.LabelPrinter>(
-            window.navigator.usb,
-            WebLabel.LabelPrinter.fromUSBDevice,
-            {
-              // Enable debugging, so the dev console can fill up with interesting messages!
-              debug: true,
-              requestOptions: {
-                // Limit the USB devices we try to connect to.
-                filters: [
-                  {
-                    vendorId: 0x0A5F // Zebra
-                  }
-                ]
-              }
->>>>>>> a1ee2e86
             }
           }
         )
@@ -174,11 +162,7 @@
         // The app's logic is wrapped in a class just for ease of reading.
         class BasicLabelDesignerApp {
             constructor(
-<<<<<<< HEAD
                 private manager: PrinterManager,
-=======
-                private manager: WebLabel.UsbDeviceManager<WebLabel.LabelPrinter>,
->>>>>>> a1ee2e86
                 private btnContainer: HTMLElement,
                 private labelForm: HTMLElement,
                 private labelFormInstructions: HTMLElement,
